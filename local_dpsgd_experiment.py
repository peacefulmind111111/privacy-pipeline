--- conflicted
+++ resolved
@@ -693,30 +693,22 @@
         {"step": s, "accuracy": a}
         for s, a in zip(log.get("acc_step", []), log.get("acc", []))
     ]
-<<<<<<< HEAD
+
     final_loss = float(log["loss"][-1]) if log.get("loss") else None
     return {
         "final_accuracy": float(final_acc),
         "epsilon": float(eps),
         "final_loss": final_loss,
-=======
-    return {
-        "final_accuracy": float(final_acc),
-        "epsilon": float(eps),
->>>>>>> 5e23b3d9
-        "history": history,
+
     }
 
 def run_experiment(
     experiment: str = EXPERIMENT,
     params: dict | None = None,
-<<<<<<< HEAD
+
     output_dir: str | None = None,
     filename: str | None = None,
-=======
-    output_path: str | None = None,
->>>>>>> 5e23b3d9
-):
+
     """Run one of the DP-SGD experiments and optionally save metrics."""
     apply_params(params)
 
@@ -735,7 +727,6 @@
     else:
         raise ValueError("Unknown EXPERIMENT")
 
-<<<<<<< HEAD
     final_metrics = {
         "accuracy": res["final_accuracy"],
         "epsilon": res["epsilon"],
@@ -772,26 +763,5 @@
 
 if __name__ == "__main__":
     res = train(ExperimentConfig(), os.getenv("OUTPUT_DIR", "outputs"))
-=======
-    results = {
-        "experiment_name": experiment,
-        "hyperparameters": params or {},
-        "history": res["history"],
-        "final_metrics": {
-            "accuracy": res["final_accuracy"],
-            "epsilon": res["epsilon"],
-        },
-    }
-
-    if output_path:
-        os.makedirs(os.path.dirname(output_path), exist_ok=True)
-        with open(output_path, "w", encoding="utf-8") as f:
-            json.dump(results, f, indent=2)
-    return results
-
-
-if __name__ == "__main__":
-    output = os.getenv("OUTPUT", os.path.join("outputs", "local_dpsgd.json"))
-    res = run_experiment(EXPERIMENT, output_path=output)
->>>>>>> 5e23b3d9
+
     print(json.dumps(res, indent=2))
