##############################################################
# Filename: dp_virtual_projection_population_only.py
# (2025-07-03 patched version)
##############################################################
import os, psutil, random, math, time, statistics, json
import torch
import torch.nn as nn
import torch.nn.functional as F
import torch.optim as optim
import numpy as np
import matplotlib.pyplot as plt
from collections import OrderedDict
from dataclasses import dataclass, asdict
from torchvision import datasets, transforms
from torch.utils.data import DataLoader, ConcatDataset, Subset
from experiment_utils import save_json, clear_memory

# Opacus
from opacus.validators import ModuleValidator
from opacus.grad_sample import GradSampleModule

###############################################################################
# 0. Hyperparameter dataclass
###############################################################################


@dataclass
class ExperimentConfig:
    seed: int = 0
    batch_size: int = 1000
    lr: float = 0.1
    outer_momentum: float = 0.9
    inner_momentum: float = 0.0
    noise_mult: float = 0.0  # no DP noise in this script
    delta: float = 1e-5
    num_epochs: int = 10  # ← raise above warm_start_epochs for real runs
    M: int = 0  # momentum dictionary capacity
    self_aug_factor: int = 1
    # Projection experiment knobs
    warm_start_epochs: int = 2  # plain-SGD epochs before any projection
    proj_lr_multiplier: float = 3.0  # bump LR when projection begins
    scale_pprime_to_pL2: bool = True  # re-norm p′ so ‖p′‖₂ = ‖p‖₂
    trust_mix_alpha: float = 1.0  # 0→raw p ; 1→pure p′
    rebuild_basis_every: int = 3  # epochs; 0→never rebuild
    # Virtual-sample parameters
    subsets_per_class: int = 25
    subset_size: int = 200
    virtual_augment_factor: int = 10
    # “No-clipping” setup (huge C so clipping never triggers)
    c_start: float = 1e9
    c_end: float = 1e9


DEFAULT_CONFIG = ExperimentConfig()
for _k, _v in asdict(DEFAULT_CONFIG).items():
    globals()[_k] = _v

random.seed(seed)
torch.manual_seed(seed)
np.random.seed(seed)

device = torch.device("cuda" if torch.cuda.is_available() else "cpu")

<<<<<<< HEAD

def apply_params(params: dict | ExperimentConfig | None) -> None:
    """Override module-level hyperparameters with ``params``."""
    if not params:
        return
    if isinstance(params, ExperimentConfig):
        params = asdict(params)
=======
def apply_params(params: dict | None) -> None:
    """Override module-level hyperparameters with ``params``."""
    if not params:
        return
>>>>>>> 5e23b3d9
    for k, v in params.items():
        if k in globals():
            globals()[k] = v

<<<<<<< HEAD

DEFAULT_PARAMS = asdict(DEFAULT_CONFIG)

=======
>>>>>>> 5e23b3d9
###############################################################################
# 0.1 Memory helper
###############################################################################
def print_memory_usage(msg=""):
    try:
        mem_mb = psutil.Process(os.getpid()).memory_info().rss / 1024**2
        print(f"[MEM] {msg} → {mem_mb:,.1f} MB")
    except Exception:
        pass

###############################################################################
# 1. Dataset
###############################################################################
mean, std = [0.4914,0.4822,0.4466], [0.2470,0.2435,0.2616]  # tiny typo fix
train_tf = transforms.Compose([
    transforms.RandomCrop(32, padding=4),
    transforms.RandomHorizontalFlip(),
    transforms.ToTensor(),
    transforms.RandomErasing(p=0.5, scale=(0.02,0.2)),
    transforms.Normalize(mean, std),
])
test_tf = transforms.Compose([
    transforms.ToTensor(),
    transforms.Normalize(mean,std)
])

train_ds = datasets.CIFAR10(root="./data", train=True , download=True, transform=train_tf)
test_ds  = datasets.CIFAR10(root="./data", train=False, download=True, transform=test_tf)

class IndexedSubset(Subset):
    """Return (x, y, idx) for momentum tracking."""
    def __getitem__(self, idx):
        x, y = super().__getitem__(idx)
        return x, y, idx

n = len(train_ds)
train_sub  = IndexedSubset(train_ds, range(n))
train_full = ConcatDataset([train_sub]*self_aug_factor)

train_loader = DataLoader(train_full,batch_size=batch_size,shuffle=True,drop_last=True)
test_loader  = DataLoader(test_ds ,batch_size=batch_size,shuffle=False)

###############################################################################
# 2. ResNet-20 (GroupNorm)
###############################################################################
class BasicBlock(nn.Module):
    def __init__(self,in_planes,planes,stride=1):
        super().__init__()
        self.conv1 = nn.Conv2d(in_planes,planes,3,stride,1,bias=False)
        self.gn1   = nn.GroupNorm(8,planes)
        self.conv2 = nn.Conv2d(planes,planes,3,1,1,bias=False)
        self.gn2   = nn.GroupNorm(8,planes)
        self.short = nn.Sequential()
        if stride!=1 or in_planes!=planes:
            self.short = nn.Sequential(
                nn.Conv2d(in_planes,planes,1,stride,bias=False),
                nn.GroupNorm(8,planes)
            )
    def forward(self,x):
        out = F.relu(self.gn1(self.conv1(x)))
        out = self.gn2(self.conv2(out))
        out = out + self.short(x)
        return F.relu(out)

class ResNet20(nn.Module):
    def __init__(self,num_classes=10):
        super().__init__()
        self.in_planes = 16
        self.conv1 = nn.Conv2d(3,16,3,1,1,bias=False)
        self.gn1   = nn.GroupNorm(8,16)
        self.layer1 = self._make_layer(16,3,1)
        self.layer2 = self._make_layer(32,3,2)
        self.layer3 = self._make_layer(64,3,2)
        self.avgpool = nn.AdaptiveAvgPool2d(1)
        self.fc      = nn.Linear(64,num_classes)
    def _make_layer(self,planes,blocks,stride):
        strides=[stride]+[1]*(blocks-1); layers=[]
        for s in strides:
            layers.append(BasicBlock(self.in_planes,planes,s))
            self.in_planes = planes
        return nn.Sequential(*layers)
    def forward(self,x):
        x = F.relu(self.gn1(self.conv1(x)))
        x = self.layer1(x); x=self.layer2(x); x=self.layer3(x)
        x = self.avgpool(x); x=torch.flatten(x,1)
        return self.fc(x)

def evaluate(model,loader):
    was_training = model.training
    model.eval(); correct=total=0
    with torch.no_grad():
        for X,y in loader:
            X,y = X.to(device), y.to(device)
            preds = model(X).argmax(1)
            correct += (preds==y).sum().item(); total += y.size(0)
    if was_training: model.train()
    return 100.*correct/total

###############################################################################
# 3. Build DP-ready network
###############################################################################
def build_model():
    net = ResNet20().to(device)
    if ModuleValidator.validate(net,strict=False):
        net = ModuleValidator.fix(net).to(device)
    return GradSampleModule(net)

###############################################################################
# 4. LRU-momentum dict
###############################################################################
class LRUOrderedDict(OrderedDict):
    def __init__(self,*a,maxsize=10_000,**kw): self.maxsize=maxsize; super().__init__(*a,**kw)
    def __getitem__(self,key):
        val=super().__getitem__(key); self.move_to_end(key); return val
    def __setitem__(self,key,val):
        if key in self: self.move_to_end(key)
        super().__setitem__(key,val)
        if len(self)>self.maxsize: self.popitem(last=False)

momentum_dict = LRUOrderedDict(maxsize=M)

###############################################################################
# 5. Per-sample momentum vector
###############################################################################
def compute_inner_momentum_grads_idxed(dp_model,X,y,idxs):
    dp_model.zero_grad()
    loss = F.cross_entropy(dp_model(X),y); loss.backward()
    bs = X.size(0); param_vecs=[None]*bs
    for p in dp_model.parameters():
        gs = getattr(p,"grad_sample",None)
        if gs is None: continue
        gs_flat = gs.view(bs,-1).detach()
        for i in range(bs):
            param_vecs[i] = gs_flat[i] if param_vecs[i] is None \
                            else torch.cat([param_vecs[i],gs_flat[i]],0)
        p.grad_sample=None
    sample_to_vecs={}
    for i in range(bs):
        sid = int(idxs[i]); sample_to_vecs.setdefault(sid,[]).append(param_vecs[i].to(device))
    batch_v=[]
    for sid,vecs in sample_to_vecs.items():
        g_i = torch.stack(vecs,0).mean(0)
        old_v = momentum_dict[sid].to(device) if sid in momentum_dict \
                 else torch.zeros_like(g_i)
        new_v = inner_momentum*old_v + (1-inner_momentum)*g_i
        momentum_dict[sid] = new_v.half().cpu();  batch_v.append(new_v)
    return batch_v, len(sample_to_vecs)

###############################################################################
# 6. Outer step (no clipping/no noise)
###############################################################################
def outer_step_noDP(dp_model,optimizer,batch_v):
    grad_sum = torch.stack(batch_v,0).sum(0)
    final_grad = grad_sum/len(batch_v)
    idx=0
    for p in dp_model.parameters():
        numel=p.numel(); p.grad=final_grad[idx:idx+numel].view_as(p); idx+=numel
    optimizer.step()

###############################################################################
# 7. Virtual subsets helpers
###############################################################################
def build_virtual_subsets(dataset,subsets_per_class,subset_size,augment_factor):
    cls_idx=[[] for _ in range(10)]
    for i in range(len(dataset)): _,c=dataset[i]; cls_idx[c].append(i)
    v_subsets=[]
    for c in range(10):
        random.shuffle(cls_idx[c])
        for k in range(subsets_per_class):
            subset=cls_idx[c][k*subset_size:(k+1)*subset_size]
            for _ in range(augment_factor): v_subsets.append((subset,c))
    return v_subsets

def compute_fullmodel_grad_for_subset(model,subset_idxs,dataset):
    model.zero_grad()
    X=torch.stack([dataset[i][0] for i in subset_idxs]).to(device)
    y=torch.tensor([dataset[i][1] for i in subset_idxs],device=device)
    loss = F.cross_entropy(model(X),y); loss.backward()
    parts=[p.grad.view(-1).detach() for p in model.parameters() if p.grad is not None]
    return torch.cat(parts).to(device)/len(subset_idxs)

###############################################################################
# 8. Gram–Schmidt
###############################################################################
def gram_schmidt(vecs,eps=1e-10):
    basis=[]
    for v in vecs:
        w=v.clone().float().to(device)
        for b in basis: w -= torch.dot(w,b)*b
        n=w.norm()
        if n>eps: basis.append(w/n)
    return basis

def build_e_basis_for(model):
    """Compute Gram–Schmidt-orthonormalised gradients of all virtual subsets
       using the *current* model parameters."""
    v_subsets = build_virtual_subsets(
        train_ds,
        subsets_per_class,
        subset_size,
        virtual_augment_factor,
    )
    e_list = [
        compute_fullmodel_grad_for_subset(model, idxs, train_ds)
        for idxs, _ in v_subsets
    ]
    return gram_schmidt(e_list)

###############################################################################
# 9. Unwrapped population grad
###############################################################################
def compute_population_grad_unwrapped(dp_model,X,y):
    net = dp_model._module
    net.zero_grad()
    F.cross_entropy(net(X),y).backward()
    parts=[p.grad.view(-1).detach() for p in net.parameters() if p.grad is not None]
    return torch.cat(parts).to(device) / X.size(0)

###############################################################################
# 10-A. Training loop
###############################################################################
def run_training(dp_net,
                 optimizer,
                 want_projection,
                 e_basis,
                 project,
                 train_loader,
                 test_loader,
                 diag_every:int=50):

    epoch_losses, epoch_accs = [], []
    scheduler = optim.lr_scheduler.MultiStepLR(optimizer, milestones=[], gamma=0.1)
    momentum_dict.clear()

    # <<< NEW -----------------------------------------------------------------
    # Local trackers to diagnose the projection run as well
    local_diff_L2, local_cos = [], []
    # -------------------------------------------------------------------------

    for epoch in range(1, num_epochs + 1):
        dp_net.train()
        losses, recent_losses = [], []
        epoch_start = time.time()

        # ---- experiment-level toggles -------------------------------------
        use_proj_this_epoch = want_projection and (epoch > warm_start_epochs)

        # (new) after warm-start, rebuild ONCE so the basis matches current weights
        if epoch == warm_start_epochs and want_projection:
            e_basis[:] = build_e_basis_for(dp_net._module)

        # optional periodic refresh
        if rebuild_basis_every and (epoch % rebuild_basis_every == 0):
            e_basis[:] = build_e_basis_for(dp_net._module)

        if epoch == warm_start_epochs + 1 and proj_lr_multiplier != 1.0 and want_projection:
            for pg in optimizer.param_groups:
                pg["lr"] *= proj_lr_multiplier
        if rebuild_basis_every and (epoch % rebuild_basis_every == 0):
            e_basis[:] = gram_schmidt(e_basis)  # quick refresh
        # -------------------------------------------------------------------

        total_batches = len(train_loader)
        for batch_idx, (X, y, idxs) in enumerate(train_loader, 1):
            X, y = X.to(device), y.to(device)

            # ---- forward / backward ---------------------------------------
            batch_v, _ = compute_inner_momentum_grads_idxed(dp_net, X, y, idxs)
            p          = compute_population_grad_unwrapped(dp_net, X, y)
            p_prime    = project(p, e_basis)

            # <<< NEW: dimensionality guard ---------------------------------
            assert p_prime.shape == p.shape, \
                f"[Bug] p′ dim {p_prime.shape} ≠ p dim {p.shape}"
            # ----------------------------------------------------------------

            if scale_pprime_to_pL2 and p_prime.norm() > 0:
                p_prime = p_prime * (p.norm() / p_prime.norm())

            g_update  = trust_mix_alpha * p_prime + (1 - trust_mix_alpha) * p
            # ----------------------------------------------------------------

            # choose update direction ---------------------------------------
            if use_proj_this_epoch:
                idx = 0
                for p_param in dp_net.parameters():
                    n = p_param.numel()
                    p_param.grad = g_update[idx: idx + n].view_as(p_param)
                    idx += n
                optimizer.step()
            else:
                outer_step_noDP(dp_net, optimizer, batch_v)
            # ----------------------------------------------------------------

            # <<< NEW: on-the-fly projection diagnostics (always on) --------
            with torch.no_grad():
                diff = (p - p_prime).norm().item()
                cos  = torch.dot(p, p_prime).item() / (
                       p.norm().item() * p_prime.norm().item() + 1e-12)
                local_diff_L2.append(diff)
                local_cos.append(cos)
            # ----------------------------------------------------------------

            # diagnostics (loss etc.) ---------------------------------------
            with torch.no_grad():
                batch_loss = F.cross_entropy(dp_net(X), y).item()
            losses.append(batch_loss)
            recent_losses.append(batch_loss)
            if len(recent_losses) > 10:
                recent_losses.pop(0)

            if batch_idx % diag_every == 0 or batch_idx == total_batches:
                secs_per_batch = (time.time() - epoch_start) / batch_idx
                tag = "ProjSGD" if use_proj_this_epoch else "SGD"
                fmt = (f"[{tag}] Epoch {epoch}/{num_epochs}  "
                       f"Batch {batch_idx:>4}/{total_batches}  "
                       f"η≈{secs_per_batch:.2f}s  "
                       f"run-loss={statistics.mean(recent_losses):.4f}  "
                       f"‖p-p′‖₂={diff:.4f}  cos={cos:.4f}")
                print_memory_usage(fmt)
        # -------------------------------------------------------------------
        scheduler.step()
        epoch_losses.append(np.mean(losses))
        epoch_accs.append(evaluate(dp_net, test_loader))

        minutes = (time.time() - epoch_start) / 60
        tag = "ProjSGD" if use_proj_this_epoch else "SGD"
        print(f"[{tag}] Epoch {epoch} done  "
              f"loss={epoch_losses[-1]:.3f}  "
              f"acc={epoch_accs[-1]:.2f}%  "
              f"({minutes:.1f} min)\n")

    # <<< NEW: return extra diagnostics -------------------------------------
    return {"loss": epoch_losses,
            "acc": epoch_accs,
            "diff_L2": local_diff_L2,
            "cos": local_cos}
    # -----------------------------------------------------------------------

###############################################################################
# 10-B. main_run
###############################################################################
<<<<<<< HEAD
def main_run(
    params: dict | None = None,
    output_dir: str | None = None,
    filename: str | None = None,
):
    """Run the virtual projection experiment and optionally write JSON metrics."""
=======
def main_run(params: dict | None = None, output_path: str | None = None):
    """Run the virtual projection experiment.

    Parameters
    ----------
    params: dict, optional
        Hyperparameters to override at runtime.
    output_path: str, optional
        Where to save a JSON report of metrics. If ``None`` the report is
        returned but not written to disk.
    """
>>>>>>> 5e23b3d9
    apply_params(params)
    print_memory_usage("Start")

    # A) build virtual subsets
    v_subsets = build_virtual_subsets(
        train_ds, subsets_per_class, subset_size, virtual_augment_factor
    )
    print(f"Built {len(v_subsets)} virtual subsets.")

    # B) compute e_i for every virtual subset
    base_net = ResNet20().to(device).eval()
    e_list = [compute_fullmodel_grad_for_subset(base_net, idxs, train_ds)
              for idxs, _ in v_subsets]
    e_basis = gram_schmidt(e_list)
    print(f"Orthonormal basis size = {len(e_basis)}/{len(e_list)}")

    def project_onto(vec, basis):
        out = torch.zeros_like(vec)
        for b in basis:
            out += torch.dot(vec, b) * b
        return out

    # ProjSGD (after warm-start)
    dp_proj = build_model().to(device)
    opt_proj = optim.SGD(
        dp_proj.parameters(), lr=lr, momentum=outer_momentum, weight_decay=5e-4
    )
    proj_stats = run_training(
        dp_proj,
        opt_proj,
        True,
        e_basis,
        project_onto,
        train_loader,
        test_loader,
    )

    # Quick stats -----------------------------------------------------------
    mean_diff = float(np.mean(proj_stats["diff_L2"]))
    mean_cos = float(np.mean(proj_stats["cos"]))
    final_acc = float(proj_stats["acc"][-1])
    print("\nPopulation-level stats (Proj run):")
    print(f"  mean‖p − p′‖₂ = {mean_diff:.4f}")
    print(f"  mean cos(p,p′) = {mean_cos:.4f}")
    print("\nFinal accuracy:")
    print(f"  ProjSGD p′: {final_acc:.2f}%")

    history = [
        {"epoch": i + 1, "loss": float(l), "accuracy": float(a)}
        for i, (l, a) in enumerate(zip(proj_stats["loss"], proj_stats["acc"]))
    ]
<<<<<<< HEAD
    final_loss = float(proj_stats["loss"][-1]) if proj_stats["loss"] else None
    final_metrics = {
        "accuracy": final_acc,
        "mean_diff_L2": mean_diff,
        "mean_cos": mean_cos,
        "final_loss": final_loss,
    }

    results = save_json(
        experiment="dp_virtual_projection",
        params=params or {},
        history=history,
        final_metrics=final_metrics,
        output_dir=output_dir,
        filename=filename,
    )
    clear_memory()
    return results

# -----------------------------------------------------------------------------
def train(
    cfg: ExperimentConfig | None = None,
    output_dir: str | None = None,
    filename: str | None = None,
):
    """Convenience wrapper accepting a dataclass config and output directory."""
    cfg = cfg or ExperimentConfig()
    params = asdict(cfg)
    return main_run(params=params, output_dir=output_dir, filename=filename)

###############################################################################
if __name__ == "__main__":
    train(ExperimentConfig(), "outputs")
=======
    results = {
        "experiment_name": "dp_virtual_projection",
        "hyperparameters": params or {},
        "history": history,
        "final_metrics": {
            "accuracy": final_acc,
            "mean_diff_L2": mean_diff,
            "mean_cos": mean_cos,
        },
    }

    if output_path:
        os.makedirs(os.path.dirname(output_path), exist_ok=True)
        with open(output_path, "w", encoding="utf-8") as f:
            json.dump(results, f, indent=2)
    return results

###############################################################################
if __name__ == "__main__":
    main_run(output_path=os.path.join("outputs", "dp_virtual_projection.json"))
>>>>>>> 5e23b3d9
<|MERGE_RESOLUTION|>--- conflicted
+++ resolved
@@ -61,30 +61,21 @@
 
 device = torch.device("cuda" if torch.cuda.is_available() else "cpu")
 
-<<<<<<< HEAD
-
 def apply_params(params: dict | ExperimentConfig | None) -> None:
     """Override module-level hyperparameters with ``params``."""
     if not params:
         return
     if isinstance(params, ExperimentConfig):
         params = asdict(params)
-=======
-def apply_params(params: dict | None) -> None:
-    """Override module-level hyperparameters with ``params``."""
-    if not params:
-        return
->>>>>>> 5e23b3d9
+
     for k, v in params.items():
         if k in globals():
             globals()[k] = v
 
-<<<<<<< HEAD
 
 DEFAULT_PARAMS = asdict(DEFAULT_CONFIG)
 
-=======
->>>>>>> 5e23b3d9
+
 ###############################################################################
 # 0.1 Memory helper
 ###############################################################################
@@ -427,26 +418,14 @@
 ###############################################################################
 # 10-B. main_run
 ###############################################################################
-<<<<<<< HEAD
+
 def main_run(
     params: dict | None = None,
     output_dir: str | None = None,
     filename: str | None = None,
 ):
     """Run the virtual projection experiment and optionally write JSON metrics."""
-=======
-def main_run(params: dict | None = None, output_path: str | None = None):
-    """Run the virtual projection experiment.
-
-    Parameters
-    ----------
-    params: dict, optional
-        Hyperparameters to override at runtime.
-    output_path: str, optional
-        Where to save a JSON report of metrics. If ``None`` the report is
-        returned but not written to disk.
-    """
->>>>>>> 5e23b3d9
+
     apply_params(params)
     print_memory_usage("Start")
 
@@ -498,7 +477,7 @@
         {"epoch": i + 1, "loss": float(l), "accuracy": float(a)}
         for i, (l, a) in enumerate(zip(proj_stats["loss"], proj_stats["acc"]))
     ]
-<<<<<<< HEAD
+
     final_loss = float(proj_stats["loss"][-1]) if proj_stats["loss"] else None
     final_metrics = {
         "accuracy": final_acc,
@@ -532,25 +511,4 @@
 ###############################################################################
 if __name__ == "__main__":
     train(ExperimentConfig(), "outputs")
-=======
-    results = {
-        "experiment_name": "dp_virtual_projection",
-        "hyperparameters": params or {},
-        "history": history,
-        "final_metrics": {
-            "accuracy": final_acc,
-            "mean_diff_L2": mean_diff,
-            "mean_cos": mean_cos,
-        },
-    }
-
-    if output_path:
-        os.makedirs(os.path.dirname(output_path), exist_ok=True)
-        with open(output_path, "w", encoding="utf-8") as f:
-            json.dump(results, f, indent=2)
-    return results
-
-###############################################################################
-if __name__ == "__main__":
-    main_run(output_path=os.path.join("outputs", "dp_virtual_projection.json"))
->>>>>>> 5e23b3d9
+
